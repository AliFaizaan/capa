--- conflicted
+++ resolved
@@ -14,13 +14,10 @@
 
 ### Breaking Changes
 
-<<<<<<< HEAD
 - legacy term `arch` (i.e., "x32") is now called `bitness` @williballenthin
 
-### New Rules (20)
-=======
 ### New Rules (21)
->>>>>>> 23bf2870
+
 
 - collection/webcam/capture-webcam-image johnk3r
 - nursery/list-drag-and-drop-files michael.hunhoff@fireeye.com
