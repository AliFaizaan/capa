# Copyright (C) 2020 FireEye, Inc. All Rights Reserved.
# Licensed under the Apache License, Version 2.0 (the "License");
#  you may not use this file except in compliance with the License.
# You may obtain a copy of the License at: [package root]/LICENSE.txt
# Unless required by applicable law or agreed to in writing, software distributed under the License
#  is distributed on an "AS IS" BASIS, WITHOUT WARRANTIES OR CONDITIONS OF ANY KIND, either express or implied.
# See the License for the specific language governing permissions and limitations under the License.

import os
import sys
import os.path
import contextlib
import collections

import pytest

import capa.main
import capa.features.file
import capa.features.insn
import capa.features.basicblock
from capa.features import ARCH_X32, ARCH_X64

try:
    from functools import lru_cache
except ImportError:
    from backports.functools_lru_cache import lru_cache


CD = os.path.dirname(__file__)


@contextlib.contextmanager
def xfail(condition, reason=None):
    """
    context manager that wraps a block that is expected to fail in some cases.
    when it does fail (and is expected), then mark this as pytest.xfail.
    if its unexpected, raise an exception, so the test fails.

    example::

        # this test:
        #  - passes on py3 if foo() works
        #  - fails  on py3 if foo() fails
        #  - xfails on py2 if foo() fails
        #  - fails  on py2 if foo() works
<<<<<<< HEAD
        with xfail(sys.version_info < (3, 0), reason="py3 doesn't foo"):
=======
        with xfail(sys.version_info < (3, 0), reason="py2 doesn't foo"):
>>>>>>> 585a9c16
            foo()
    """
    try:
        # do the block
        yield
    except:
        if condition:
            # we expected the test to fail, so raise and register this via pytest
            pytest.xfail(reason)
        else:
            # we don't expect an exception, so the test should fail
            raise
    else:
        if not condition:
            # here we expect the block to run successfully,
            # and we've received no exception,
            # so this is good
            pass
        else:
            # we expected an exception, but didn't find one. that's an error.
            raise RuntimeError("expected to fail, but didn't")


@lru_cache()
def get_viv_extractor(path):
    import capa.features.extractors.viv

    if "raw32" in path:
        vw = capa.main.get_workspace(path, "sc32", should_save=False)
    elif "raw64" in path:
        vw = capa.main.get_workspace(path, "sc64", should_save=False)
    else:
        vw = capa.main.get_workspace(path, "auto", should_save=True)
    return capa.features.extractors.viv.VivisectFeatureExtractor(vw, path)


@lru_cache
def get_lancelot_extractor(path):
    import capa.features.extractors.lancelot

    with open(path, "rb") as f:
        buf = f.read()

    return capa.features.extractors.lancelot.LancelotFeatureExtractor(buf)


@lru_cache()
def extract_file_features(extractor):
    features = collections.defaultdict(set)
    for feature, va in extractor.extract_file_features():
        features[feature].add(va)
    return features


# f may not be hashable (e.g. ida func_t) so cannot @lru_cache this
def extract_function_features(extractor, f):
    features = collections.defaultdict(set)
    for bb in extractor.get_basic_blocks(f):
        for insn in extractor.get_instructions(f, bb):
            for feature, va in extractor.extract_insn_features(f, bb, insn):
                features[feature].add(va)
        for feature, va in extractor.extract_basic_block_features(f, bb):
            features[feature].add(va)
    for feature, va in extractor.extract_function_features(f):
        features[feature].add(va)
    return features


# f may not be hashable (e.g. ida func_t) so cannot @lru_cache this
def extract_basic_block_features(extractor, f, bb):
    features = collections.defaultdict(set)
    for insn in extractor.get_instructions(f, bb):
        for feature, va in extractor.extract_insn_features(f, bb, insn):
            features[feature].add(va)
    for feature, va in extractor.extract_basic_block_features(f, bb):
        features[feature].add(va)
    return features


def get_data_path_by_name(name):
    if name == "mimikatz":
        return os.path.join(CD, "data", "mimikatz.exe_")
    elif name == "kernel32":
        return os.path.join(CD, "data", "kernel32.dll_")
    elif name == "kernel32-64":
        return os.path.join(CD, "data", "kernel32-64.dll_")
    elif name == "pma12-04":
        return os.path.join(CD, "data", "Practical Malware Analysis Lab 12-04.exe_")
    elif name == "pma21-01":
        return os.path.join(CD, "data", "Practical Malware Analysis Lab 21-01.exe_")
    elif name == "al-khaser x86":
        return os.path.join(CD, "data", "al-khaser_x86.exe_")
    elif name.startswith("39c05"):
        return os.path.join(CD, "data", "39c05b15e9834ac93f206bc114d0a00c357c888db567ba8f5345da0529cbed41.dll_")
    elif name.startswith("499c2"):
        return os.path.join(CD, "data", "499c2a85f6e8142c3f48d4251c9c7cd6.raw32")
    elif name.startswith("9324d"):
        return os.path.join(CD, "data", "9324d1a8ae37a36ae560c37448c9705a.exe_")
    elif name.startswith("a1982"):
        return os.path.join(CD, "data", "a198216798ca38f280dc413f8c57f2c2.exe_")
    elif name.startswith("a933a"):
        return os.path.join(CD, "data", "a933a1a402775cfa94b6bee0963f4b46.dll_")
    elif name.startswith("bfb9b"):
        return os.path.join(CD, "data", "bfb9b5391a13d0afd787e87ab90f14f5.dll_")
    elif name.startswith("c9188"):
        return os.path.join(CD, "data", "c91887d861d9bd4a5872249b641bc9f9.exe_")
    else:
        raise ValueError("unexpected sample fixture")


def get_sample_md5_by_name(name):
    """used by IDA tests to ensure the correct IDB is loaded"""
    if name == "mimikatz":
        return "5f66b82558ca92e54e77f216ef4c066c"
    elif name == "kernel32":
        return "e80758cf485db142fca1ee03a34ead05"
    elif name == "kernel32-64":
        return "a8565440629ac87f6fef7d588fe3ff0f"
    elif name == "pma12-04":
        return "56bed8249e7c2982a90e54e1e55391a2"
    elif name == "pma21-01":
        return "c8403fb05244e23a7931c766409b5e22"
    elif name == "al-khaser x86":
        return "db648cd247281954344f1d810c6fd590"
    elif name.startswith("39c05"):
        return "b7841b9d5dc1f511a93cc7576672ec0c"
    elif name.startswith("499c2"):
        return "499c2a85f6e8142c3f48d4251c9c7cd6"
    elif name.startswith("9324d"):
        return "9324d1a8ae37a36ae560c37448c9705a"
    elif name.startswith("a1982"):
        return "a198216798ca38f280dc413f8c57f2c2"
    elif name.startswith("a933a"):
        return "a933a1a402775cfa94b6bee0963f4b46"
    elif name.startswith("bfb9b"):
        return "bfb9b5391a13d0afd787e87ab90f14f5"
    elif name.startswith("c9188"):
        return "c91887d861d9bd4a5872249b641bc9f9"
    else:
        raise ValueError("unexpected sample fixture")


def resolve_sample(sample):
    return get_data_path_by_name(sample)


@pytest.fixture
def sample(request):
    return resolve_sample(request.param)


def get_function(extractor, fva):
    for f in extractor.get_functions():
        if f.__int__() == fva:
            return f
    raise ValueError("function not found")


def get_basic_block(extractor, f, va):
    for bb in extractor.get_basic_blocks(f):
        if bb.__int__() == va:
            return bb
    raise ValueError("basic block not found")


def resolve_scope(scope):
    if scope == "file":

        def inner(extractor):
            return extract_file_features(extractor)

        inner.__name__ = scope
        return inner
    elif "bb=" in scope:
        # like `function=0x401000,bb=0x40100A`
        fspec, _, bbspec = scope.partition(",")
        fva = int(fspec.partition("=")[2], 0x10)
        bbva = int(bbspec.partition("=")[2], 0x10)

        def inner(extractor):
            f = get_function(extractor, fva)
            bb = get_basic_block(extractor, f, bbva)
            return extract_basic_block_features(extractor, f, bb)

        inner.__name__ = scope
        return inner
    elif scope.startswith("function"):
        # like `function=0x401000`
        va = int(scope.partition("=")[2], 0x10)

        def inner(extractor):
            f = get_function(extractor, va)
            return extract_function_features(extractor, f)

        inner.__name__ = scope
        return inner
    else:
        raise ValueError("unexpected scope fixture")


@pytest.fixture
def scope(request):
    return resolve_scope(request.param)


def make_test_id(values):
    return "-".join(map(str, values))


def parametrize(params, values, **kwargs):
    """
    extend `pytest.mark.parametrize` to pretty-print features.
    by default, it renders objects as an opaque value.
    ref: https://docs.pytest.org/en/2.9.0/example/parametrize.html#different-options-for-test-ids
    rendered ID might look something like:
        mimikatz-function=0x403BAC-api(CryptDestroyKey)-True
    """
    ids = list(map(make_test_id, values))
    return pytest.mark.parametrize(params, values, ids=ids, **kwargs)


FEATURE_PRESENCE_TESTS = [
    # file/characteristic("embedded pe")
    ("pma12-04", "file", capa.features.Characteristic("embedded pe"), True),
    # file/string
    ("mimikatz", "file", capa.features.String("SCardControl"), True),
    ("mimikatz", "file", capa.features.String("SCardTransmit"), True),
    ("mimikatz", "file", capa.features.String("ACR  > "), True),
    ("mimikatz", "file", capa.features.String("nope"), False),
    # file/sections
    ("mimikatz", "file", capa.features.file.Section(".text"), True),
    ("mimikatz", "file", capa.features.file.Section(".nope"), False),
    # IDA doesn't extract unmapped sections by default
    # ("mimikatz", "file", capa.features.file.Section(".rsrc"), True),
    # file/exports
    ("kernel32", "file", capa.features.file.Export("BaseThreadInitThunk"), True),
    ("kernel32", "file", capa.features.file.Export("lstrlenW"), True),
    ("kernel32", "file", capa.features.file.Export("nope"), False),
    # file/imports
    ("mimikatz", "file", capa.features.file.Import("advapi32.CryptSetHashParam"), True),
    ("mimikatz", "file", capa.features.file.Import("CryptSetHashParam"), True),
    ("mimikatz", "file", capa.features.file.Import("kernel32.IsWow64Process"), True),
    ("mimikatz", "file", capa.features.file.Import("msvcrt.exit"), True),
    ("mimikatz", "file", capa.features.file.Import("cabinet.#11"), True),
    ("mimikatz", "file", capa.features.file.Import("#11"), False),
    ("mimikatz", "file", capa.features.file.Import("#nope"), False),
    ("mimikatz", "file", capa.features.file.Import("nope"), False),
    # function/characteristic(loop)
    ("mimikatz", "function=0x401517", capa.features.Characteristic("loop"), True),
    ("mimikatz", "function=0x401000", capa.features.Characteristic("loop"), False),
    # bb/characteristic(tight loop)
    ("mimikatz", "function=0x402EC4", capa.features.Characteristic("tight loop"), True),
    ("mimikatz", "function=0x401000", capa.features.Characteristic("tight loop"), False),
    # bb/characteristic(stack string)
    ("mimikatz", "function=0x4556E5", capa.features.Characteristic("stack string"), True),
    ("mimikatz", "function=0x401000", capa.features.Characteristic("stack string"), False),
    # bb/characteristic(tight loop)
    ("mimikatz", "function=0x402EC4,bb=0x402F8E", capa.features.Characteristic("tight loop"), True),
    ("mimikatz", "function=0x401000,bb=0x401000", capa.features.Characteristic("tight loop"), False),
    # insn/mnemonic
    ("mimikatz", "function=0x40105D", capa.features.insn.Mnemonic("push"), True),
    ("mimikatz", "function=0x40105D", capa.features.insn.Mnemonic("movzx"), True),
    ("mimikatz", "function=0x40105D", capa.features.insn.Mnemonic("xor"), True),
    ("mimikatz", "function=0x40105D", capa.features.insn.Mnemonic("in"), False),
    ("mimikatz", "function=0x40105D", capa.features.insn.Mnemonic("out"), False),
    # insn/number
    ("mimikatz", "function=0x40105D", capa.features.insn.Number(0xFF), True),
    ("mimikatz", "function=0x40105D", capa.features.insn.Number(0x3136B0), True),
    # insn/number: stack adjustments
    ("mimikatz", "function=0x40105D", capa.features.insn.Number(0xC), False),
    ("mimikatz", "function=0x40105D", capa.features.insn.Number(0x10), False),
    # insn/number: arch flavors
    ("mimikatz", "function=0x40105D", capa.features.insn.Number(0xFF), True),
    ("mimikatz", "function=0x40105D", capa.features.insn.Number(0xFF, arch=ARCH_X32), True),
    ("mimikatz", "function=0x40105D", capa.features.insn.Number(0xFF, arch=ARCH_X64), False),
    # insn/offset
    ("mimikatz", "function=0x40105D", capa.features.insn.Offset(0x0), True),
    ("mimikatz", "function=0x40105D", capa.features.insn.Offset(0x4), True),
    ("mimikatz", "function=0x40105D", capa.features.insn.Offset(0xC), True),
    # insn/offset: stack references
    ("mimikatz", "function=0x40105D", capa.features.insn.Offset(0x8), False),
    ("mimikatz", "function=0x40105D", capa.features.insn.Offset(0x10), False),
    # insn/offset: negative
    ("mimikatz", "function=0x4011FB", capa.features.insn.Offset(-0x1), True),
    ("mimikatz", "function=0x4011FB", capa.features.insn.Offset(-0x2), True),
    # insn/offset: arch flavors
    ("mimikatz", "function=0x40105D", capa.features.insn.Offset(0x0), True),
    ("mimikatz", "function=0x40105D", capa.features.insn.Offset(0x0, arch=ARCH_X32), True),
    ("mimikatz", "function=0x40105D", capa.features.insn.Offset(0x0, arch=ARCH_X64), False),
    # insn/api
    ("mimikatz", "function=0x403BAC", capa.features.insn.API("advapi32.CryptAcquireContextW"), True),
    ("mimikatz", "function=0x403BAC", capa.features.insn.API("advapi32.CryptAcquireContext"), True),
    ("mimikatz", "function=0x403BAC", capa.features.insn.API("advapi32.CryptGenKey"), True),
    ("mimikatz", "function=0x403BAC", capa.features.insn.API("advapi32.CryptImportKey"), True),
    ("mimikatz", "function=0x403BAC", capa.features.insn.API("advapi32.CryptDestroyKey"), True),
    ("mimikatz", "function=0x403BAC", capa.features.insn.API("CryptAcquireContextW"), True),
    ("mimikatz", "function=0x403BAC", capa.features.insn.API("CryptAcquireContext"), True),
    ("mimikatz", "function=0x403BAC", capa.features.insn.API("CryptGenKey"), True),
    ("mimikatz", "function=0x403BAC", capa.features.insn.API("CryptImportKey"), True),
    ("mimikatz", "function=0x403BAC", capa.features.insn.API("CryptDestroyKey"), True),
    ("mimikatz", "function=0x403BAC", capa.features.insn.API("Nope"), False),
    ("mimikatz", "function=0x403BAC", capa.features.insn.API("advapi32.Nope"), False),
    # insn/api: thunk
    ("mimikatz", "function=0x4556E5", capa.features.insn.API("advapi32.LsaQueryInformationPolicy"), True),
    ("mimikatz", "function=0x4556E5", capa.features.insn.API("LsaQueryInformationPolicy"), True),
    # insn/api: x64
    ("kernel32-64", "function=0x180001010", capa.features.insn.API("RtlVirtualUnwind"), True,),
    ("kernel32-64", "function=0x180001010", capa.features.insn.API("RtlVirtualUnwind"), True),
    # insn/api: x64 thunk
    ("kernel32-64", "function=0x1800202B0", capa.features.insn.API("RtlCaptureContext"), True,),
    ("kernel32-64", "function=0x1800202B0", capa.features.insn.API("RtlCaptureContext"), True),
    # insn/api: resolve indirect calls
    ("c91887...", "function=0x401A77", capa.features.insn.API("kernel32.CreatePipe"), True),
    ("c91887...", "function=0x401A77", capa.features.insn.API("kernel32.SetHandleInformation"), True),
    ("c91887...", "function=0x401A77", capa.features.insn.API("kernel32.CloseHandle"), True),
    ("c91887...", "function=0x401A77", capa.features.insn.API("kernel32.WriteFile"), True),
    # insn/string
    ("mimikatz", "function=0x40105D", capa.features.String("SCardControl"), True),
    ("mimikatz", "function=0x40105D", capa.features.String("SCardTransmit"), True),
    ("mimikatz", "function=0x40105D", capa.features.String("ACR  > "), True),
    ("mimikatz", "function=0x40105D", capa.features.String("nope"), False),
    # insn/string, pointer to string
    ("mimikatz", "function=0x44EDEF", capa.features.String("INPUTEVENT"), True),
    # insn/bytes
    ("mimikatz", "function=0x40105D", capa.features.Bytes("SCardControl".encode("utf-16le")), True),
    ("mimikatz", "function=0x40105D", capa.features.Bytes("SCardTransmit".encode("utf-16le")), True),
    ("mimikatz", "function=0x40105D", capa.features.Bytes("ACR  > ".encode("utf-16le")), True),
    ("mimikatz", "function=0x40105D", capa.features.Bytes("nope".encode("ascii")), False),
    # insn/bytes, pointer to bytes
    ("mimikatz", "function=0x44EDEF", capa.features.Bytes("INPUTEVENT".encode("utf-16le")), True),
    # insn/characteristic(nzxor)
    ("mimikatz", "function=0x410DFC", capa.features.Characteristic("nzxor"), True),
    ("mimikatz", "function=0x40105D", capa.features.Characteristic("nzxor"), False),
    # insn/characteristic(nzxor): no security cookies
    ("mimikatz", "function=0x46D534", capa.features.Characteristic("nzxor"), False),
    # insn/characteristic(peb access)
    ("kernel32-64", "function=0x1800017D0", capa.features.Characteristic("peb access"), True),
    ("mimikatz", "function=0x4556E5", capa.features.Characteristic("peb access"), False),
    # insn/characteristic(gs access)
    ("kernel32-64", "function=0x180001068", capa.features.Characteristic("gs access"), True),
    ("mimikatz", "function=0x4556E5", capa.features.Characteristic("gs access"), False),
    # insn/characteristic(cross section flow)
    ("a1982...", "function=0x4014D0", capa.features.Characteristic("cross section flow"), True),
    # insn/characteristic(cross section flow): imports don't count
    ("kernel32-64", "function=0x180001068", capa.features.Characteristic("cross section flow"), False),
    ("mimikatz", "function=0x4556E5", capa.features.Characteristic("cross section flow"), False),
    # insn/characteristic(recursive call)
    ("39c05...", "function=0x10003100", capa.features.Characteristic("recursive call"), True),
    ("mimikatz", "function=0x4556E5", capa.features.Characteristic("recursive call"), False),
    # insn/characteristic(indirect call)
    ("mimikatz", "function=0x4175FF", capa.features.Characteristic("indirect call"), True),
    ("mimikatz", "function=0x4556E5", capa.features.Characteristic("indirect call"), False),
    # insn/characteristic(calls from)
    ("mimikatz", "function=0x4556E5", capa.features.Characteristic("calls from"), True),
    ("mimikatz", "function=0x4702FD", capa.features.Characteristic("calls from"), False),
    # function/characteristic(calls to)
    ("mimikatz", "function=0x40105D", capa.features.Characteristic("calls to"), True),
    ("mimikatz", "function=0x4556E5", capa.features.Characteristic("calls to"), False),
]

FEATURE_COUNT_TESTS = [
    ("mimikatz", "function=0x40E5C2", capa.features.basicblock.BasicBlock(), 7),
    ("mimikatz", "function=0x4702FD", capa.features.Characteristic("calls from"), 0),
    ("mimikatz", "function=0x40E5C2", capa.features.Characteristic("calls from"), 3),
    ("mimikatz", "function=0x4556E5", capa.features.Characteristic("calls to"), 0),
    ("mimikatz", "function=0x40B1F1", capa.features.Characteristic("calls to"), 3),
]


def do_test_feature_presence(get_extractor, sample, scope, feature, expected):
    extractor = get_extractor(sample)
    features = scope(extractor)
    if expected:
        msg = "%s should be found in %s" % (str(feature), scope.__name__)
    else:
        msg = "%s should not be found in %s" % (str(feature), scope.__name__)
    assert feature.evaluate(features) == expected, msg


def do_test_feature_count(get_extractor, sample, scope, feature, expected):
    extractor = get_extractor(sample)
    features = scope(extractor)
    msg = "%s should be found %d times in %s, found: %d" % (
        str(feature),
        expected,
        scope.__name__,
        len(features[feature]),
    )
    assert len(features[feature]) == expected, msg


def get_extractor(path):
    if sys.version_info >= (3, 0):
<<<<<<< HEAD
        extractor = get_lancelot_extractor(path)
=======
        raise RuntimeError("no supported py3 backends yet")
>>>>>>> 585a9c16
    else:
        extractor = get_viv_extractor(path)

    # overload the extractor so that the fixture exposes `extractor.path`
    setattr(extractor, "path", path)
    return extractor


@pytest.fixture
def mimikatz_extractor():
    return get_extractor(get_data_path_by_name("mimikatz"))


@pytest.fixture
def a933a_extractor():
    return get_extractor(get_data_path_by_name("a933a..."))


@pytest.fixture
def kernel32_extractor():
    return get_extractor(get_data_path_by_name("kernel32"))


@pytest.fixture
def a1982_extractor():
    return get_extractor(get_data_path_by_name("a1982..."))


@pytest.fixture
def z9324d_extractor():
    return get_extractor(get_data_path_by_name("9324d..."))


@pytest.fixture
def pma12_04_extractor():
    return get_extractor(get_data_path_by_name("pma12-04"))


@pytest.fixture
def bfb9b_extractor():
    return get_extractor(get_data_path_by_name("bfb9b..."))


@pytest.fixture
def pma21_01_extractor():
    return get_extractor(get_data_path_by_name("pma21-01"))


@pytest.fixture
def c9188_extractor():
    return get_extractor(get_data_path_by_name("c9188..."))


@pytest.fixture
def z39c05_extractor():
    return get_extractor(get_data_path_by_name("39c05..."))


@pytest.fixture
def z499c2_extractor():
    return get_extractor(get_data_path_by_name("499c2..."))


@pytest.fixture
def al_khaser_x86_extractor():
    return get_extractor(get_data_path_by_name("al-khaser x86"))<|MERGE_RESOLUTION|>--- conflicted
+++ resolved
@@ -43,11 +43,7 @@
         #  - fails  on py3 if foo() fails
         #  - xfails on py2 if foo() fails
         #  - fails  on py2 if foo() works
-<<<<<<< HEAD
-        with xfail(sys.version_info < (3, 0), reason="py3 doesn't foo"):
-=======
         with xfail(sys.version_info < (3, 0), reason="py2 doesn't foo"):
->>>>>>> 585a9c16
             foo()
     """
     try:
@@ -441,11 +437,7 @@
 
 def get_extractor(path):
     if sys.version_info >= (3, 0):
-<<<<<<< HEAD
         extractor = get_lancelot_extractor(path)
-=======
-        raise RuntimeError("no supported py3 backends yet")
->>>>>>> 585a9c16
     else:
         extractor = get_viv_extractor(path)
 
