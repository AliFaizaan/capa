import os
import sys

import setuptools


requirements = [
<<<<<<< HEAD
    "six",
    "tqdm",
    "pyyaml",
    "tabulate",
    "ruamel.yaml"
=======
    'tqdm',
    'pyyaml',
    'tabulate',
>>>>>>> aa88840b
]

if sys.version_info >= (3, 0):
    # py3
    requirements.append('networkx')
else:
    # py2
    requirements.append('enum34')
    requirements.append('vivisect')
    requirements.append('viv-utils')
    requirements.append('networkx==2.2') # v2.2 is last version supported by Python 2.7

# this sets __version__
# via: http://stackoverflow.com/a/7071358/87207
# and: http://stackoverflow.com/a/2073599/87207
with open(os.path.join('capa', 'version.py'), 'rb') as f:
    exec(f.read())


def get_rule_paths():
    return [os.path.join('..', x[0], '*.yml') for x in os.walk('rules')]


setuptools.setup(
    name='capa',
    version=__version__,
    description='',
    long_description='',
    author='Willi Ballenthin, Moritz Raabe',
    author_email='william.ballenthin@mandiant.com, moritz.raabe@mandiant.com',
    url='https://www.github.com/fireeye/capa',
    packages=setuptools.find_packages(exclude=['tests', 'testbed']),
    package_dir={'capa': 'capa'},
    package_data={'capa': get_rule_paths()},
    entry_points={
        'console_scripts': [
            'capa=capa.main:main',
        ]
    },
    include_package_data=True,
    install_requires=requirements,
    zip_safe=False,
    keywords='capa',
    classifiers=[
        'Development Status :: 3 - Alpha',
        'Intended Audience :: Developers',
        'Natural Language :: English',
        'Programming Language :: Python :: 2',
        'Programming Language :: Python :: 3',
    ],
)<|MERGE_RESOLUTION|>--- conflicted
+++ resolved
@@ -5,17 +5,11 @@
 
 
 requirements = [
-<<<<<<< HEAD
     "six",
     "tqdm",
     "pyyaml",
     "tabulate",
     "ruamel.yaml"
-=======
-    'tqdm',
-    'pyyaml',
-    'tabulate',
->>>>>>> aa88840b
 ]
 
 if sys.version_info >= (3, 0):
