--- conflicted
+++ resolved
@@ -110,61 +110,8 @@
     if argv is None:
         argv = sys.argv[1:]
 
-<<<<<<< HEAD
-        formats = [
-            ("auto", "(default) detect file type automatically"),
-            ("pe", "Windows PE file"),
-            ("sc32", "32-bit shellcode"),
-            ("sc64", "64-bit shellcode"),
-            ("freeze", "features previously frozen by capa"),
-        ]
-        format_help = ", ".join(["%s: %s" % (f[0], f[1]) for f in formats])
-
-        parser = argparse.ArgumentParser(description="detect capabilities in programs.")
-        parser.add_argument("sample", type=str, help="Path to sample to analyze")
-        parser.add_argument(
-            "-r",
-            "--rules",
-            type=str,
-            default="(embedded rules)",
-            help="Path to rule file or directory, use embedded rules by default",
-        )
-        parser.add_argument("-t", "--tag", type=str, help="Filter on rule meta field values")
-        parser.add_argument("-d", "--debug", action="store_true", help="Enable debugging output on STDERR")
-        parser.add_argument("-q", "--quiet", action="store_true", help="Disable all output but errors")
-        parser.add_argument(
-            "-f",
-            "--format",
-            choices=[f[0] for f in formats],
-            default="auto",
-            help="Select sample format, %s" % format_help,
-        )
-        parser.add_argument(
-            "--signature",
-            action="append",
-            dest="signatures",
-            type=str,
-            default=[],
-            help="use the given signatures to identify library functions, file system paths to .sig/.pat files.",
-        )
-        args = parser.parse_args(args=argv)
-
-        if args.quiet:
-            logging.basicConfig(level=logging.ERROR)
-            logging.getLogger().setLevel(logging.ERROR)
-        elif args.debug:
-            logging.basicConfig(level=logging.DEBUG)
-            logging.getLogger().setLevel(logging.DEBUG)
-        else:
-            logging.basicConfig(level=logging.INFO)
-            logging.getLogger().setLevel(logging.INFO)
-
-        # disable vivisect-related logging, it's verbose and not relevant for capa users
-        capa.main.set_vivisect_log_level(logging.CRITICAL)
-
-=======
     parser = argparse.ArgumentParser(description="detect capabilities in programs.")
-    capa.main.install_common_args(parser, wanted={"format", "sample", "rules", "tag"})
+    capa.main.install_common_args(parser, wanted={"format", "backend", "sample", "signatures", "rules", "tag"})
     args = parser.parse_args(args=argv)
     capa.main.handle_common_args(args)
 
@@ -205,9 +152,9 @@
             extractor = capa.features.freeze.load(f.read())
     else:
         format = args.format
->>>>>>> 3e55581b
+
         try:
-            extractor = capa.main.get_extractor(args.sample, args.format)
+            extractor = capa.main.get_extractor(args.sample, args.format, args.backend, args.signatures)
         except capa.main.UnsupportedFormatError:
             logger.error("-" * 80)
             logger.error(" Input file does not appear to be a PE file.")
@@ -250,65 +197,7 @@
 
     logger.info("done.")
 
-<<<<<<< HEAD
-        if (args.format == "freeze") or (args.format == "auto" and capa.features.freeze.is_freeze(taste)):
-            format = "freeze"
-            with open(args.sample, "rb") as f:
-                extractor = capa.features.freeze.load(f.read())
-        else:
-            format = args.format
-            try:
-                extractor = capa.main.get_extractor(args.sample, args.format, capa.main.BACKEND_VIV, args.signatures)
-            except capa.main.UnsupportedFormatError:
-                logger.error("-" * 80)
-                logger.error(" Input file does not appear to be a PE file.")
-                logger.error(" ")
-                logger.error(
-                    " capa currently only supports analyzing PE files (or shellcode, when using --format sc32|sc64)."
-                )
-                logger.error(
-                    " If you don't know the input file type, you can try using the `file` utility to guess it."
-                )
-                logger.error("-" * 80)
-                return -1
-            except capa.main.UnsupportedRuntimeError:
-                logger.error("-" * 80)
-                logger.error(" Unsupported runtime or Python interpreter.")
-                logger.error(" ")
-                logger.error(" capa supports running under Python 2.7 using Vivisect for binary analysis.")
-                logger.error(" It can also run within IDA Pro, using either Python 2.7 or 3.5+.")
-                logger.error(" ")
-                logger.error(
-                    " If you're seeing this message on the command line, please ensure you're running Python 2.7."
-                )
-                logger.error("-" * 80)
-                return -1
-
-        meta = capa.main.collect_metadata(argv, args.sample, args.rules, format, extractor)
-        capabilities, counts = capa.main.find_capabilities(rules, extractor)
-        meta["analysis"].update(counts)
-
-        if capa.main.has_file_limitation(rules, capabilities):
-            # bail if capa encountered file limitation e.g. a packed binary
-            # do show the output in verbose mode, though.
-            if not (args.verbose or args.vverbose or args.json):
-                return -1
-
-        # colorama will detect:
-        #  - when on Windows console, and fixup coloring, and
-        #  - when not an interactive session, and disable coloring
-        # renderers should use coloring and assume it will be stripped out if necessary.
-        colorama.init()
-        doc = capa.render.convert_capabilities_to_result_document(meta, rules, capabilities)
-        print(render_matches_by_function(doc))
-        colorama.deinit()
-
-        logger.info("done.")
-
-        return 0
-=======
     return 0
->>>>>>> 3e55581b
 
 
 if __name__ == "__main__":
