--- conflicted
+++ resolved
@@ -13,12 +13,8 @@
     UninstallService proc near
     ...
 
-<<<<<<< HEAD
-To use, invoke from the Binary Ninja Tools menu, or from the 
+To use, invoke from the Binary Ninja Tools menu, or from the
 command-palette.
-=======
-To use, invoke from the Binary Ninja Tools menu, or from the command-palette.
->>>>>>> e1c79937
 
 Adapted for Binary Ninja by @psifertex
 
@@ -35,11 +31,7 @@
 
 def append_func_cmt(bv, va, cmt):
     """
-<<<<<<< HEAD
-    add the given comment to the given function, 
-=======
     add the given comment to the given function,
->>>>>>> e1c79937
     if it doesn't already exist.
     """
     func = bv.get_function_at(va)
